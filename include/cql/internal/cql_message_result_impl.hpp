/*
  Copyright (c) 2013 Matthew Stump

  This file is part of cassandra.

  Licensed under the Apache License, Version 2.0 (the "License");
  you may not use this file except in compliance with the License.
  You may obtain a copy of the License at

  http://www.apache.org/licenses/LICENSE-2.0

  Unless required by applicable law or agreed to in writing, software
  distributed under the License is distributed on an "AS IS" BASIS,
  WITHOUT WARRANTIES OR CONDITIONS OF ANY KIND, either express or implied.
  See the License for the specific language governing permissions and
  limitations under the License.
*/

#ifndef CQL_MESSAGE_RESULT_IMPL_H_
#define CQL_MESSAGE_RESULT_IMPL_H_

#include <boost/asio/buffer.hpp>

#include "cql/cql.hpp"
#include "cql/cql_result.hpp"
#include "cql/internal/cql_util.hpp"
#include "cql/internal/cql_message.hpp"
#include "cql/internal/cql_result_metadata.hpp"

namespace cql {

class cql_uuid_t;
    
class cql_message_result_impl_t :
    boost::noncopyable,
public cql_message_t,
    public cql_result_t {

public:
    cql_message_result_impl_t(size_t size);

    cql_message_result_impl_t();

    cql::cql_result_type_enum
    result_type() const;

    cql::cql_opcode_enum
    opcode() const;

    cql_int_t
    size() const;

    std::string
    str() const;

    size_t
    column_count() const;

    size_t
    row_count() const;

    const std::vector<cql::cql_byte_t>&
    query_id() const;

    bool
    next();

    bool
    consume(cql::cql_error_t* err);

    bool
    prepare(cql::cql_error_t* err);

    cql_message_buffer_t
    buffer();

    const cql_result_metadata_t&
    get_metadata();

    bool
    exists(const std::string& column) const;

    bool
    column_name(int i,
                std::string& output_keyspace,
                std::string& output_table,
                std::string& output_column) const;

    bool
    column_class(int i,
                 std::string& output) const;

    bool
    column_class(const std::string& column,
                 std::string& output) const;

    bool
    column_type(int i,
                cql_column_type_enum& output) const;

    bool
    column_type(const std::string& column,
                cql_column_type_enum& output) const;

    bool
    get_index(const std::string& column,
              int& output) const;

    bool
    get_nullity(int i,
                bool& output) const;

    bool
    get_nullity(const std::string& column,
                bool& output) const;

    bool
    get_bool(int i,
             bool& output) const;

    bool
    get_bool(const std::string& column,
             bool& output) const;

    bool
    get_int(int i,
            cql_int_t& output) const;

    bool
    get_int(const std::string& column,
            cql_int_t& output) const;

    bool
    get_float(int i,
              float& output) const;

    bool
    get_float(const std::string& column,
              float& output) const;

    bool
    get_double(int i,
               double& output) const;

    bool
    get_double(const std::string& column,
               double& output) const;

    bool
    get_bigint(int i,
               cql::cql_bigint_t& output) const;

    bool
    get_bigint(const std::string& column,
               cql::cql_bigint_t& output) const;

    bool
    get_string(int i,
               std::string& output) const;

    bool
    get_string(const std::string& column,
               std::string& output) const;
	
<<<<<<< HEAD
    bool
    get_uuid(int i,
             boost::shared_ptr<cql::cql_uuid_t>& output) const;

        
=======
>>>>>>> 868c2fd8
    CQL_DEPRECATED bool
    get_data(int i,
             cql::cql_byte_t** output,
             cql::cql_int_t& size) const;
				
    CQL_DEPRECATED bool		
    get_data(const std::string& column,
             cql::cql_byte_t** output,
             cql::cql_int_t& size) const;

<<<<<<< HEAD
	virtual bool
=======
	bool
>>>>>>> 868c2fd8
    get_data(int i,
			 std::vector< cql::cql_byte_t > & output ) const;
			
    bool
    get_data(const std::string& column,
             std::vector< cql::cql_byte_t > & output ) const;	

	bool
    get_uuid(int i,
			 std::vector< cql::cql_byte_t > & output ) const;
				
    bool
    get_uuid(const std::string& column,
             std::vector< cql::cql_byte_t > & output ) const;
				
	bool
    get_uuid(int i,
			 std::string & output ) const;
				
    bool
    get_uuid(const std::string& column,
             std::string & output ) const;
		
	bool	
	get_timestamp( int i,
				   cql::cql_bigint_t& output) const;
				
	bool
	get_timestamp( const std::string& column,
				   cql::cql_bigint_t& output) const;		
			
<<<<<<< HEAD
=======
	bool	
	get_timeuuid(int i,
        cql::cql_bigint_t& output) const;
		
	bool
	get_timeuuid(const std::string& column,
        cql::cql_bigint_t& output) const;	
		
>>>>>>> 868c2fd8
    CQL_DEPRECATED bool
    get_list(int i,
             cql::cql_list_t** output) const;

	bool
    get_list(int i,
             boost::shared_ptr< cql::cql_list_t > & output) const;	

    CQL_DEPRECATED bool
    get_list(const std::string& column,
             cql::cql_list_t** output) const;

    bool
    get_list(const std::string& column,	
             boost::shared_ptr< cql::cql_list_t > & output) const;	

    CQL_DEPRECATED bool
    get_set(int i,
            cql::cql_set_t** output) const;

    bool
    get_set(int i,
            boost::shared_ptr< cql::cql_set_t > & output) const;

    CQL_DEPRECATED bool
    get_set(const std::string& column,
            cql::cql_set_t** output) const;

    bool
    get_set(const std::string& column,
            boost::shared_ptr< cql::cql_set_t > & output) const;

    CQL_DEPRECATED bool
    get_map(int i,
            cql::cql_map_t** output) const;

	bool
    get_map(int i,	
            boost::shared_ptr< cql::cql_map_t > & output) const;

    CQL_DEPRECATED bool
    get_map(const std::string& column,
            cql::cql_map_t** output) const;

    bool
    get_map(const std::string& column,
            boost::shared_ptr< cql::cql_map_t > & output) const;
				
    bool		
    get_keyspace_name(std::string& output) const;
        
    inline bool
    is_valid(int i,
             cql::cql_column_type_enum column_type) const {
        bool index_null = false;
        if (!get_nullity(i, index_null) || index_null) {
            return false;
        }

        cql::cql_column_type_enum t = cql::CQL_COLUMN_TYPE_UNKNOWN;
        if (!_metadata.column_type(i, t)) {
            return false;
        }

        if (column_type != t) {
            return false;
        }

        return (*reinterpret_cast<cql::cql_int_t*>(_row[i]) != 0);
    }			
				
private:
				
	std::string convert_uuid_to_string( std::vector< cql::cql_byte_t > const & v ) const;	

    cql::cql_message_buffer_t     _buffer;
    cql::cql_byte_t*              _pos;
    std::vector<cql::cql_byte_t*> _row;
    size_t                        _row_pos;
    cql_int_t                     _row_count;
    cql_int_t                     _column_count;
    std::vector<cql::cql_byte_t>  _query_id;
    cql::cql_result_type_enum     _result_type;
    std::string                   _keyspace_name;
    std::string                   _table_name;
    cql::cql_result_metadata_t    _metadata;
};

} // namespace cql

#endif // CQL_MESSAGE_RESULT_IMPL_H_

<|MERGE_RESOLUTION|>--- conflicted
+++ resolved
@@ -162,14 +162,6 @@
     get_string(const std::string& column,
                std::string& output) const;
 	
-<<<<<<< HEAD
-    bool
-    get_uuid(int i,
-             boost::shared_ptr<cql::cql_uuid_t>& output) const;
-
-        
-=======
->>>>>>> 868c2fd8
     CQL_DEPRECATED bool
     get_data(int i,
              cql::cql_byte_t** output,
@@ -180,11 +172,7 @@
              cql::cql_byte_t** output,
              cql::cql_int_t& size) const;
 
-<<<<<<< HEAD
-	virtual bool
-=======
-	bool
->>>>>>> 868c2fd8
+	bool
     get_data(int i,
 			 std::vector< cql::cql_byte_t > & output ) const;
 			
@@ -216,8 +204,6 @@
 	get_timestamp( const std::string& column,
 				   cql::cql_bigint_t& output) const;		
 			
-<<<<<<< HEAD
-=======
 	bool	
 	get_timeuuid(int i,
         cql::cql_bigint_t& output) const;
@@ -226,7 +212,6 @@
 	get_timeuuid(const std::string& column,
         cql::cql_bigint_t& output) const;	
 		
->>>>>>> 868c2fd8
     CQL_DEPRECATED bool
     get_list(int i,
              cql::cql_list_t** output) const;
